import { ApiProperty } from '@nestjs/swagger';
import {
  IsNotEmpty,
  IsString,
  IsDateString,
  IsEnum,
  IsArray,
  IsNumber,
  IsOptional,
  Length,
  Matches,
  ArrayMinSize,
  ValidateIf,
  Allow,
} from 'class-validator';
import {
  Gender,
  GENDER_OPTIONS,
  OTHERS_GENDER_OPTIONS,
} from '../types/gender.enum';
<<<<<<< HEAD
import { Username } from '../../shared/decorators/username.decorator';
=======
import { ToLowercase } from '../../shared/decorators/to-lowercase.decorator';
import { IsValidUsername } from '../../shared/validators/is-valid-username.validator';
>>>>>>> 27d65765

export class InfluencerSignupDto {
  @ApiProperty({
    description: 'Full name of the influencer',
    example: 'Dhruv Bhatia',
  })
  @IsNotEmpty()
  @IsString()
  @Length(2, 50, { message: 'Name must be between 2 and 50 characters' })
  name: string;

<<<<<<< HEAD
  @Username({ example: 'dhruv_1109' })
=======
  @ApiProperty({
    description:
      'Unique username for the influencer. Must be 3-30 characters, lowercase, and can only contain letters, numbers, dots, and underscores. Cannot start/end with dot or underscore, and cannot have consecutive dots or underscores.',
    example: 'dhruv_1109',
    pattern: '^[a-z0-9._]+$',
    minLength: 3,
    maxLength: 30,
  })
  @IsNotEmpty({ message: 'Username is required' })
  @IsString({ message: 'Username must be a string' })
  @ToLowercase()
  @IsValidUsername()
>>>>>>> 27d65765
  username: string;

  @ApiProperty({
    description: 'Date of birth in YYYY-MM-DD format',
    example: '1995-01-15',
    required: false,
  })
  @IsOptional()
  @IsDateString({}, { message: 'Date of birth must be a valid date string' })
  dateOfBirth?: string;

  @ApiProperty({
    description:
      'Gender of the influencer - can be Male, Female, or any custom gender option',
    example: Gender.MALE,
    enum: [Gender.MALE, Gender.FEMALE, ...OTHERS_GENDER_OPTIONS],
    required: false,
  })
  @IsOptional()
  @IsString()
  gender?: string;

  @ApiProperty({
    description:
      'Bio or description about the influencer (optional, can be empty)',
    example: 'Fashion and lifestyle influencer based in Mumbai',
    required: false,
  })
  @IsOptional()
  @Allow()
  bio?: string;

  @ApiProperty({
    description:
      'Array of niche IDs that the influencer is interested in (max 5 total including custom niches)',
    example: [1, 4, 12],
    type: [Number],
  })
  @IsArray()
  @ArrayMinSize(1, { message: 'At least one niche must be selected' })
  @IsNumber({}, { each: true, message: 'Each niche ID must be a number' })
  nicheIds: number[];

  @ApiProperty({
    description:
      'Array of custom niche names to create during signup (optional, max 5 total including regular niches)',
    example: ['Sustainable Fashion', 'Tech Reviews'],
    type: [String],
    required: false,
  })
  @IsOptional()
  @IsArray()
  @IsString({ each: true, message: 'Each custom niche must be a string' })
  @Length(2, 100, {
    each: true,
    message: 'Custom niche name must be between 2 and 100 characters',
  })
  customNiches?: string[];

  @ApiProperty({
    description: 'Profile image URL or base64 string (optional, can be empty)',
    required: false,
  })
  @IsOptional()
  @Allow()
  profileImage?: string;

  @ApiProperty({
    description: 'FCM token for push notifications (optional, can be empty)',
    required: false,
  })
  @IsOptional()
  @Allow()
  fcmToken?: string;
}<|MERGE_RESOLUTION|>--- conflicted
+++ resolved
@@ -18,12 +18,8 @@
   GENDER_OPTIONS,
   OTHERS_GENDER_OPTIONS,
 } from '../types/gender.enum';
-<<<<<<< HEAD
-import { Username } from '../../shared/decorators/username.decorator';
-=======
 import { ToLowercase } from '../../shared/decorators/to-lowercase.decorator';
 import { IsValidUsername } from '../../shared/validators/is-valid-username.validator';
->>>>>>> 27d65765
 
 export class InfluencerSignupDto {
   @ApiProperty({
@@ -35,9 +31,6 @@
   @Length(2, 50, { message: 'Name must be between 2 and 50 characters' })
   name: string;
 
-<<<<<<< HEAD
-  @Username({ example: 'dhruv_1109' })
-=======
   @ApiProperty({
     description:
       'Unique username for the influencer. Must be 3-30 characters, lowercase, and can only contain letters, numbers, dots, and underscores. Cannot start/end with dot or underscore, and cannot have consecutive dots or underscores.',
@@ -50,7 +43,6 @@
   @IsString({ message: 'Username must be a string' })
   @ToLowercase()
   @IsValidUsername()
->>>>>>> 27d65765
   username: string;
 
   @ApiProperty({
