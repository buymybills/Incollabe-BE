--- conflicted
+++ resolved
@@ -32,12 +32,9 @@
   paranoid: true,
 })
 export class Influencer extends Model {
-<<<<<<< HEAD
-=======
   @AllowNull(true)
   @Column(DataType.INTEGER)
   declare referralCredits: number;
->>>>>>> ec49ac39
 
   // Weekly Credits System
   @AllowNull(true)
@@ -48,8 +45,6 @@
   @Column({ type: DataType.DATE, field: 'weekly_credits_reset_date' })
   declare weeklyCreditsResetDate: Date;
 
-<<<<<<< HEAD
-=======
   @AllowNull(true)
   @Column(DataType.STRING)
   declare upiId: string;
@@ -61,7 +56,6 @@
   @AllowNull(true)
   @Column({ type: DataType.INTEGER, defaultValue: 0, field: 'referral_invite_click_count' })
   declare referralInviteClickCount: number;
->>>>>>> ec49ac39
   @PrimaryKey
   @AutoIncrement
   @Column(DataType.INTEGER) 
